--- conflicted
+++ resolved
@@ -1,9 +1,7 @@
-<<<<<<< HEAD
 [![Build
 Status](https://travis-ci.org/linsomniac/python-memcached.svg)](https://travis-ci.org/linsomniac/python-memcached)
-=======
+
 ## Overview
->>>>>>> f18df4ea
 
 This software is a 100% Python interface to the memcached memory cache
 daemon.  It is the client side software which allows storing values

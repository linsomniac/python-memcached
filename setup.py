--- conflicted
+++ resolved
@@ -17,11 +17,7 @@
     maintainer="Sean Reifschneider",
     maintainer_email="jafo00@gmail.com",
     url="https://github.com/linsomniac/python-memcached",
-<<<<<<< HEAD
-    download_url=dl_url.format(version),
-=======
     download_url="https://github.com/linsomniac/python-memcached/releases/download/{0}/python-memcached-{0}.tar.gz".format(version), # noqa
->>>>>>> 12f9bf1f
     py_modules=["memcache"],
     install_requires=open('requirements.txt').read().split(),
     classifiers=[

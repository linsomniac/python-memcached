# -*- coding: utf-8 -*-
<<<<<<< HEAD
=======

>>>>>>> 85692a6a
from __future__ import print_function

import unittest

import six

import time

from memcache import Client, SERVER_MAX_KEY_LENGTH, SERVER_MAX_VALUE_LENGTH  # noqa: H301


class FooStruct(object):

    def __init__(self):
        self.bar = "baz"

    def __str__(self):
        return "A FooStruct"

    def __eq__(self, other):
        if isinstance(other, FooStruct):
            return self.bar == other.bar
        return 0


class TestMemcache(unittest.TestCase):
    def setUp(self):
        # TODO(): unix socket server stuff
        servers = ["127.0.0.1:11211"]
        self.mc = Client(servers, debug=1)

    def tearDown(self):
        self.mc.disconnect_all()

    def check_setget(self, key, val, noreply=False):
        self.mc.set(key, val, noreply=noreply)
        newval = self.mc.get(key)
        self.assertEqual(newval, val)

    def test_setget(self):
        self.check_setget("a_string", "some random string")
        self.check_setget("a_string_2", "some random string", noreply=True)
        self.check_setget("an_integer", 42)
        self.check_setget("an_integer_2", 42, noreply=True)

    def test_delete(self):
        self.check_setget("long", int(1 << 30))
        result = self.mc.delete("long")
        self.assertEqual(result, True)
        self.assertEqual(self.mc.get("long"), None)

        # Delete with explicit time=0 (can re-set immediately)
        self.mc.set("my_key", "my_val")
        self.mc.delete("my_key", time=0)
        self.assertNotEqual(self.mc.set("my_key", "my_val"), 0)

    def test_touch(self):
        # Basic operation
        self.mc.set("my_key", "my_val", time=1)
        self.mc.touch("my_key", time=3)
        time.sleep(2)
        self.assertEqual(self.mc.get("my_key"), "my_val")  # It's been prolonged...
        time.sleep(2)
        self.assertEqual(self.mc.get("my_key"), None)  # But finally expires

        # Default time
        self.mc.set("my_key2", "my_val", time=1)
        self.mc.touch("my_key2")
        time.sleep(2)
        self.assertEqual(self.mc.get("my_key2"), "my_val")
        # TODO: test it stays forever

        # Return values
        self.mc.set("my_key3", "my_val")
        result = self.mc.touch("my_key3")
        self.assertNotEqual(result, 0)  # Returns nonzero on success
        result = self.mc.touch("inexisting_key")
        self.assertEqual(result, 0)

    def test_get_multi(self):
        self.check_setget("gm_a_string", "some random string")
        self.check_setget("gm_an_integer", 42)
        self.assertEqual(
            self.mc.get_multi(["gm_a_string", "gm_an_integer"]),
            {"gm_an_integer": 42, "gm_a_string": "some random string"})

    def test_get_unknown_value(self):
        self.mc.delete("unknown_value")

        self.assertEqual(self.mc.get("unknown_value"), None)

    def test_setget_foostruct(self):
        f = FooStruct()
        self.check_setget("foostruct", f)
        self.check_setget("foostruct_2", f, noreply=True)

    def test_incr(self):
        self.check_setget("i_an_integer", 42)
        self.assertEqual(self.mc.incr("i_an_integer", 1), 43)

    def test_incr_noreply(self):
        self.check_setget("i_an_integer_2", 42)
        self.assertEqual(self.mc.incr("i_an_integer_2", 1, noreply=True), None)
        self.assertEqual(self.mc.get("i_an_integer_2"), 43)

    def test_decr(self):
        self.check_setget("i_an_integer", 42)
        self.assertEqual(self.mc.decr("i_an_integer", 1), 41)

    def test_decr_noreply(self):
        self.check_setget("i_an_integer_2", 42)
        self.assertEqual(self.mc.decr("i_an_integer_2", 1, noreply=True), None)
        self.assertEqual(self.mc.get("i_an_integer_2"), 41)

    def test_sending_spaces(self):
        try:
            self.mc.set("this has spaces", 1)
        except Client.MemcachedKeyCharacterError as err:
            self.assertTrue("characters not allowed" in err.args[0])
        else:
            self.fail(
                "Expected Client.MemcachedKeyCharacterError, nothing raised")

    def test_sending_control_characters(self):
        try:
            self.mc.set("this\x10has\x11control characters\x02", 1)
        except Client.MemcachedKeyCharacterError as err:
            self.assertTrue("characters not allowed" in err.args[0])
        else:
            self.fail(
                "Expected Client.MemcachedKeyCharacterError, nothing raised")

    def test_sending_key_too_long(self):
        try:
            self.mc.set('a' * SERVER_MAX_KEY_LENGTH + 'a', 1)
        except Client.MemcachedKeyLengthError as err:
            self.assertTrue("length is >" in err.args[0])
        else:
            self.fail(
                "Expected Client.MemcachedKeyLengthError, nothing raised")

        # These should work.
        self.mc.set('a' * SERVER_MAX_KEY_LENGTH, 1)
        self.mc.set('a' * SERVER_MAX_KEY_LENGTH, 1, noreply=True)

    def test_setget_boolean(self):
        """GitHub issue #75. Set/get with boolean values."""
        self.check_setget("bool", True)

    def test_unicode_key(self):
        s = six.u('\u4f1a')
        maxlen = SERVER_MAX_KEY_LENGTH // len(s.encode('utf-8'))
        key = s * maxlen

        self.mc.set(key, 5)
        value = self.mc.get(key)
        self.assertEqual(value, 5)

    def test_unicode_value(self):
        key = 'key'
        value = six.u('Iñtërnâtiônàlizætiøn2')
<<<<<<< HEAD
=======

>>>>>>> 85692a6a
        self.mc.set(key, value)
        cached_value = self.mc.get(key)
        self.assertEqual(value, cached_value)

<<<<<<< HEAD
    def test_binary_string(self):
        # Binary strings should be cacheable
        from zlib import compress, decompress
        value = 'value_to_be_compressed'
        compressed_value = compress(value.encode())

        # Test set
        self.mc.set('binary1', compressed_value)
        compressed_result = self.mc.get('binary1')
        self.assertEqual(compressed_value, compressed_result)
        self.assertEqual(value, decompress(compressed_result).decode())

        # Test add
        self.mc.add('binary1-add', compressed_value)
        compressed_result = self.mc.get('binary1-add')
        self.assertEqual(compressed_value, compressed_result)
        self.assertEqual(value, decompress(compressed_result).decode())

        # Test set_many
        self.mc.set_multi({'binary1-set_many': compressed_value})
        compressed_result = self.mc.get('binary1-set_many')
        self.assertEqual(compressed_value, compressed_result)
        self.assertEqual(value, decompress(compressed_result).decode())

=======
>>>>>>> 85692a6a
    def test_ignore_too_large_value(self):
        # NOTE: "MemCached: while expecting[...]" is normal...
        key = 'keyhere'

        value = 'a' * (SERVER_MAX_VALUE_LENGTH // 2)
        self.assertTrue(self.mc.set(key, value))
        self.assertEqual(self.mc.get(key), value)

        value = 'a' * SERVER_MAX_VALUE_LENGTH
        self.assertFalse(self.mc.set(key, value))
        # This test fails if the -I option is used on the memcached server
        self.assertTrue(self.mc.get(key) is None)

    def test_get_set_multi_key_prefix(self):
        """Testing set_multi() with no memcacheds running."""

        prefix = 'pfx_'
        values = {'key1': 'a', 'key2': 'b'}
        errors = self.mc.set_multi(values, key_prefix=prefix)
        self.assertEqual(errors, [])

        keys = list(values)
        self.assertEqual(self.mc.get_multi(keys, key_prefix=prefix),
                         values)

    def test_set_multi_dead_servers(self):
        """Testing set_multi() with no memcacheds running."""

        self.mc.disconnect_all()
        for server in self.mc.servers:
            server.mark_dead('test')
        errors = self.mc.set_multi({'key1': 'a', 'key2': 'b'})
        self.assertEqual(sorted(errors), ['key1', 'key2'])

    def test_disconnect_all_delete_multi(self):
        """Testing delete_multi() with no memcacheds running."""
        self.mc.disconnect_all()
        ret = self.mc.delete_multi({'keyhere': 'a', 'keythere': 'b'})
        self.assertEqual(ret, 1)


if __name__ == '__main__':
    unittest.main()<|MERGE_RESOLUTION|>--- conflicted
+++ resolved
@@ -1,8 +1,4 @@
 # -*- coding: utf-8 -*-
-<<<<<<< HEAD
-=======
-
->>>>>>> 85692a6a
 from __future__ import print_function
 
 import unittest
@@ -164,15 +160,11 @@
     def test_unicode_value(self):
         key = 'key'
         value = six.u('Iñtërnâtiônàlizætiøn2')
-<<<<<<< HEAD
-=======
-
->>>>>>> 85692a6a
+
         self.mc.set(key, value)
         cached_value = self.mc.get(key)
         self.assertEqual(value, cached_value)
 
-<<<<<<< HEAD
     def test_binary_string(self):
         # Binary strings should be cacheable
         from zlib import compress, decompress
@@ -197,8 +189,6 @@
         self.assertEqual(compressed_value, compressed_result)
         self.assertEqual(value, decompress(compressed_result).decode())
 
-=======
->>>>>>> 85692a6a
     def test_ignore_too_large_value(self):
         # NOTE: "MemCached: while expecting[...]" is normal...
         key = 'keyhere'

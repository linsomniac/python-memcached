# -*- coding: utf-8 -*-

from __future__ import print_function

import unittest

import six

<<<<<<< HEAD
import time

from memcache import Client, SERVER_MAX_KEY_LENGTH, SERVER_MAX_VALUE_LENGTH

try:
    _str_cls = basestring
except NameError:
    _str_cls = str


def to_s(val):
    if not isinstance(val, _str_cls):
        return "%s (%s)" % (val, type(val))
    return "%s" % val
=======
from memcache import Client, SERVER_MAX_KEY_LENGTH, SERVER_MAX_VALUE_LENGTH  # noqa: H301
>>>>>>> 288c1597


class FooStruct(object):

    def __init__(self):
        self.bar = "baz"

    def __str__(self):
        return "A FooStruct"

    def __eq__(self, other):
        if isinstance(other, FooStruct):
            return self.bar == other.bar
        return 0


class TestMemcache(unittest.TestCase):
    def setUp(self):
        # TODO(): unix socket server stuff
        servers = ["127.0.0.1:11211"]
        self.mc = Client(servers, debug=1)

    def tearDown(self):
        self.mc.disconnect_all()

    def check_setget(self, key, val, noreply=False):
        self.mc.set(key, val, noreply=noreply)
        newval = self.mc.get(key)
        self.assertEqual(newval, val)

    def test_setget(self):
        self.check_setget("a_string", "some random string")
        self.check_setget("a_string_2", "some random string", noreply=True)
        self.check_setget("an_integer", 42)
        self.check_setget("an_integer_2", 42, noreply=True)

    def test_delete(self):
        self.check_setget("long", int(1 << 30))
        result = self.mc.delete("long")
        self.assertEqual(result, True)
        self.assertEqual(self.mc.get("long"), None)

        # Delete with explicit time=0 (can re-set immediately)
        self.mc.set("my_key", "my_val")
        self.mc.delete("my_key", time=0)
        self.assertNotEqual(self.mc.set("my_key", "my_val"), 0)

    def test_touch(self):
        # Basic operation
        self.mc.set("my_key", "my_val", time=1)
        self.mc.touch("my_key", time=3)
        time.sleep(2)
        self.assertEqual(self.mc.get("my_key"), "my_val")  # It's been prolonged...
        time.sleep(2)
        self.assertEqual(self.mc.get("my_key"), None)  # But finally expires

        # Default time
        self.mc.set("my_key2", "my_val", time=1)
        self.mc.touch("my_key2")
        time.sleep(2)
        self.assertEqual(self.mc.get("my_key2"), "my_val")
        # TODO: test it stays forever

        # Return values
        self.mc.set("my_key3", "my_val")
        result = self.mc.touch("my_key3")
        self.assertNotEqual(result, 0)  # Returns nonzero on success
        result = self.mc.touch("inexisting_key")
        self.assertEqual(result, 0)

    def test_get_multi(self):
        self.check_setget("gm_a_string", "some random string")
        self.check_setget("gm_an_integer", 42)
        self.assertEqual(
            self.mc.get_multi(["gm_a_string", "gm_an_integer"]),
            {"gm_an_integer": 42, "gm_a_string": "some random string"})

    def test_get_unknown_value(self):
        self.mc.delete("unknown_value")

        self.assertEqual(self.mc.get("unknown_value"), None)

    def test_setget_foostruct(self):
        f = FooStruct()
        self.check_setget("foostruct", f)
        self.check_setget("foostruct_2", f, noreply=True)

    def test_incr(self):
        self.check_setget("i_an_integer", 42)
        self.assertEqual(self.mc.incr("i_an_integer", 1), 43)

    def test_incr_noreply(self):
        self.check_setget("i_an_integer_2", 42)
        self.assertEqual(self.mc.incr("i_an_integer_2", 1, noreply=True), None)
        self.assertEqual(self.mc.get("i_an_integer_2"), 43)

    def test_decr(self):
        self.check_setget("i_an_integer", 42)
        self.assertEqual(self.mc.decr("i_an_integer", 1), 41)

    def test_decr_noreply(self):
        self.check_setget("i_an_integer_2", 42)
        self.assertEqual(self.mc.decr("i_an_integer_2", 1, noreply=True), None)
        self.assertEqual(self.mc.get("i_an_integer_2"), 41)

    def test_sending_spaces(self):
        try:
            self.mc.set("this has spaces", 1)
        except Client.MemcachedKeyCharacterError as err:
            self.assertTrue("characters not allowed" in err.args[0])
        else:
            self.fail(
                "Expected Client.MemcachedKeyCharacterError, nothing raised")

    def test_sending_control_characters(self):
        try:
            self.mc.set("this\x10has\x11control characters\x02", 1)
        except Client.MemcachedKeyCharacterError as err:
            self.assertTrue("characters not allowed" in err.args[0])
        else:
            self.fail(
                "Expected Client.MemcachedKeyCharacterError, nothing raised")

    def test_sending_key_too_long(self):
        try:
            self.mc.set('a' * SERVER_MAX_KEY_LENGTH + 'a', 1)
        except Client.MemcachedKeyLengthError as err:
            self.assertTrue("length is >" in err.args[0])
        else:
            self.fail(
                "Expected Client.MemcachedKeyLengthError, nothing raised")

        # These should work.
        self.mc.set('a' * SERVER_MAX_KEY_LENGTH, 1)
        self.mc.set('a' * SERVER_MAX_KEY_LENGTH, 1, noreply=True)

    def test_setget_boolean(self):
        """GitHub issue #75. Set/get with boolean values."""
        self.check_setget("bool", True)

    def test_unicode_key(self):
        s = six.u('\u4f1a')
        maxlen = SERVER_MAX_KEY_LENGTH // len(s.encode('utf-8'))
        key = s * maxlen

        self.mc.set(key, 5)
        value = self.mc.get(key)
        self.assertEqual(value, 5)

    def test_unicode_value(self):
        key = 'key'
        value = six.u('Iñtërnâtiônàlizætiøn2')

        self.mc.set(key, value)
        cached_value = self.mc.get(key)
        self.assertEqual(value, cached_value)

    def test_ignore_too_large_value(self):
        # NOTE: "MemCached: while expecting[...]" is normal...
        key = 'keyhere'

        value = 'a' * (SERVER_MAX_VALUE_LENGTH // 2)
        self.assertTrue(self.mc.set(key, value))
        self.assertEqual(self.mc.get(key), value)

        value = 'a' * SERVER_MAX_VALUE_LENGTH
        self.assertFalse(self.mc.set(key, value))
        # This test fails if the -I option is used on the memcached server
        self.assertTrue(self.mc.get(key) is None)

    def test_get_set_multi_key_prefix(self):
        """Testing set_multi() with no memcacheds running."""

        prefix = 'pfx_'
        values = {'key1': 'a', 'key2': 'b'}
        errors = self.mc.set_multi(values, key_prefix=prefix)
        self.assertEqual(errors, [])

        keys = list(values)
        self.assertEqual(self.mc.get_multi(keys, key_prefix=prefix),
                         values)

    def test_set_multi_dead_servers(self):
        """Testing set_multi() with no memcacheds running."""

        self.mc.disconnect_all()
        for server in self.mc.servers:
            server.mark_dead('test')
        errors = self.mc.set_multi({'key1': 'a', 'key2': 'b'})
        self.assertEqual(sorted(errors), ['key1', 'key2'])

    def test_disconnect_all_delete_multi(self):
        """Testing delete_multi() with no memcacheds running."""
        self.mc.disconnect_all()
        ret = self.mc.delete_multi({'keyhere': 'a', 'keythere': 'b'})
        self.assertEqual(ret, 1)


if __name__ == '__main__':
    unittest.main()<|MERGE_RESOLUTION|>--- conflicted
+++ resolved
@@ -6,24 +6,9 @@
 
 import six
 
-<<<<<<< HEAD
 import time
 
-from memcache import Client, SERVER_MAX_KEY_LENGTH, SERVER_MAX_VALUE_LENGTH
-
-try:
-    _str_cls = basestring
-except NameError:
-    _str_cls = str
-
-
-def to_s(val):
-    if not isinstance(val, _str_cls):
-        return "%s (%s)" % (val, type(val))
-    return "%s" % val
-=======
 from memcache import Client, SERVER_MAX_KEY_LENGTH, SERVER_MAX_VALUE_LENGTH  # noqa: H301
->>>>>>> 288c1597
 
 
 class FooStruct(object):

--- conflicted
+++ resolved
@@ -125,16 +125,15 @@
         self.mc.set('a' * SERVER_MAX_KEY_LENGTH, 1)
         self.mc.set('a' * SERVER_MAX_KEY_LENGTH, 1, noreply=True)
 
-<<<<<<< HEAD
     def test_setget_boolean(self):
         """GitHub issue #75. Set/get with boolean values."""
         self.check_setget("bool", True)
-=======
+
+
     def test_unicode_key(self):
         s = six.u('\u4f1a')
         maxlen = SERVER_MAX_KEY_LENGTH // len(s.encode('utf-8'))
         key = s * maxlen
->>>>>>> 3fde65ee
 
         self.mc.set(key, 5)
         value = self.mc.get(key)

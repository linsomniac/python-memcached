--- conflicted
+++ resolved
@@ -62,11 +62,7 @@
         self.assertEqual(sorted(bad_keys), ['bar', 'foo'])
 
         if DEBUG:
-<<<<<<< HEAD
-            print 'set_multi({0!r}) -> {1!r}'.format(mapping, bad_keys)
+            print('set_multi({0!r}) -> {1!r}'.format(mapping, bad_keys))
 
 if __name__ == '__main__':
-    unittest.main()
-=======
-            print('set_multi({0!r}) -> {1!r}'.format(mapping, bad_keys))
->>>>>>> 853040be
+    unittest.main()